package image

import (
	"encoding/json"
	"errors"
	"fmt"
	"io/ioutil"
	"log"
	"net/http"
	"os"
	"regexp"
	"strings"
	"text/template"

	"github.com/jgsqware/hyperclair/clair"
	"github.com/jgsqware/hyperclair/utils"
)

type Layer struct {
	BlobSum string
}

type DockerManifest struct {
	FsLayers []Layer
}

// DockerImage represent a docker image
type DockerImage struct {
	Registry   string
	Repository string
	ImageName  string
	Tag        string
	Manifest   DockerManifest
}

type token struct {
	Token string
}

func (image DockerImage) String() string {
	b, err := json.Marshal(image)
	if err != nil {
		fmt.Println(err)
		return string("Docker Image")
	}
	return string(b)
}

func formatURI(registry string) string {
	if registry == "" {
		registry = "https://registry-1.docker.io"
	}
	if !strings.HasPrefix(registry, "http://") && !strings.HasPrefix(registry, "https://") {
		registry = "http://" + registry
	}
	if !strings.HasSuffix(registry, "/v2") {
		registry += "/v2"
	}

	return registry
}

func (im DockerImage) ManifestURI() string {
	imageName := im.ImageName

	if im.Repository != "" {
		imageName = strings.Join([]string{im.Repository, im.ImageName}, "/")
	}
	return strings.Join([]string{formatURI(im.Registry), imageName, "manifests", im.Tag}, "/")
}

func (im DockerImage) AuthURI() string {
	return "https://auth.docker.io/token?service=registry.docker.io&scope=repository:" + im.GetOnlyName() + ":pull"
}

func (im DockerImage) BlobsURI(digest string) string {
	imageName := im.ImageName

	if im.Repository != "" {
		imageName = strings.Join([]string{im.Repository, im.ImageName}, "/")
	}
	return strings.Join([]string{formatURI(im.Registry), imageName, "blobs", digest}, "/")
}

// Parse is used to parse a docker image command
//
//Example:
//"register.com:5080/jgsqware/alpine"
//"register.com:5080/jgsqware/alpine:latest"
//"register.com:5080/alpine"
//"register.com/jgsqware/alpine"
//"register.com/alpine"
//"register.com/jgsqware/alpine:latest"
//"alpine"
//"jgsqware/alpine"
//"jgsqware/alpine:latest"
func Parse(image string) (DockerImage, error) {
	imageRegex := regexp.MustCompile("^(?:([^/]+)/)?(?:([^/]+)/)?([^@:/]+)(?:[@:](.+))?")

	if imageRegex.MatchString(image) == false {
		return DockerImage{}, errors.New(image + "is not an correct docker image.")
	}
	groups := imageRegex.FindStringSubmatch(image)

	if groups[4] == "" {
		groups[4] = "latest"
	}

	var imageObj = DockerImage{
		Registry:   groups[1],
		Repository: groups[2],
		ImageName:  groups[3],
		Tag:        groups[4],
	}

	if imageObj.Repository == "" && !strings.ContainsAny(imageObj.Registry, ":.") {
		imageObj.Repository, imageObj.Registry = imageObj.Registry, ""

	}
	return imageObj, nil
}

func (image *DockerImage) parseManifest(response *http.Response) error {
	body, err := ioutil.ReadAll(response.Body)
	if response.StatusCode != 200 {
		return fmt.Errorf("Got response %d with message %s", response.StatusCode, string(body))
	}
	err = json.Unmarshal(body, &image.Manifest)

	if err != nil {
		return err
	}

	image.Manifest.uniqueLayers()
	return nil
}

// GetName return the repository + image name
func (im DockerImage) GetName() string {
	if im.Repository != "" {
		return strings.Join([]string{im.Repository, im.ImageName}, "/") + ":" + im.Tag
	}
	return im.ImageName + ":" + im.Tag
}

func (im DockerImage) GetOnlyName() string {
	if im.Repository != "" {
		return strings.Join([]string{im.Repository, im.ImageName}, "/")
	}
	return im.ImageName
}

func (image DockerImage) isReachable() error {
	if err := utils.Ping(formatURI(image.Registry)); err != nil {
		return errors.New("Registry is not reachable: " + err.Error())
	}
	return nil
}

func (im *DockerImage) Push() error {
	if im.Registry != "" {
		return im.pushFromRegistry()
	}

	return im.pushFromHub()
}

func (im *DockerImage) pushFromHub() error {
	return errors.New("Clair Analysis for Docker Hub is not implemented yet!")
}

func (im *DockerImage) pushFromRegistry() error {
	clair.Config()
<<<<<<< HEAD
	layerCount := len(im.Manifest.FsLayers)

	parentID := ""
	for index, layer := range im.Manifest.FsLayers {
		fmt.Printf("Pushing Layer %d/%d\n", index, layerCount)

		payload := clair.Layer{
			ID:       layer.BlobSum,
			Path:     im.BlobsURI(layer.BlobSum),
			ParentID: parentID,
		}

		if err := clair.AddLayer(payload); err != nil {
			fmt.Printf("Error adding layer [%v] %d/%d: %v\n", utils.Substr(layer.BlobSum, 0, 12), index+1, layerCount, err)
			parentID = ""
		} else {
			parentID = layer.BlobSum
		}
	}

	return nil
}

func (im *DockerImage) Analyse() error {
	clair.Config()
	layerCount := len(im.Manifest.FsLayers)
	for index := range im.Manifest.FsLayers {
		layer := im.Manifest.FsLayers[layerCount-index-1]

		if analysis, err := clair.AnalyseLayer(layer.BlobSum); err != nil {
			fmt.Printf("Error analysing layer [%v] %d/%d: %v\n", utils.Substr(layer.BlobSum, 0, 12), index+1, layerCount, err)
		} else {
			fmt.Printf("Analysis [%v] found %d vulnerabilities.\n", utils.Substr(layer.BlobSum, 0, 12), len(analysis.Vulnerabilities))
			if len(analysis.Vulnerabilities) > 0 {
				report(analysis)
			}
		}
	}
=======
	fmt.Println("Pushing Layer: ", im.Manifest.FsLayers[len(im.Manifest.FsLayers)-1].BlobSum)
	payload := clair.Layer{ID: im.Manifest.FsLayers[len(im.Manifest.FsLayers)-1].BlobSum, Path: "http://registry:5000/v2/jgsqware/ubuntu-git/blobs/" + im.Manifest.FsLayers[len(im.Manifest.FsLayers)-1].BlobSum, ParentID: ""}
	clair.AddLayer(payload)
	// jsonPayload, err := json.Marshal(payload)
	// if err != nil {
	// 	return err
	// }
	//
	// request, err := http.NewRequest("POST", "http://localhost:6060/v1/layers", bytes.NewBuffer(jsonPayload))
	// if err != nil {
	// 	return err
	// }
	// request.Header.Set("Content-Type", "application/json")
	//
	// client := &http.Client{}
	// response, err := client.Do(request)
	// if err != nil {
	// 	return err
	// }
	// defer response.Body.Close()
	//
	// if response.StatusCode != 201 {
	// 	body, _ := ioutil.ReadAll(response.Body)
	// 	return fmt.Errorf("Got response %d with message %s", response.StatusCode, string(body))
	// }
>>>>>>> 2d69b8ee

	return nil
}

<<<<<<< HEAD
type Person struct {
	FirstName string
	LastName  string
	Age       int
}

func report(analysis clair.Analysis) {
	t, err := template.New("analysis").Parse("{{range .Vulnerabilities}}{{.ID}}{{end}}")
	err = t.Execute(os.Stdout, analysis)
	if err != nil {
		panic(err)
	}
}

=======
>>>>>>> 2d69b8ee
func (im *DockerImage) Pull() error {
	if im.Registry != "" {
		return im.pullFromRegistry()
	}

	return im.pullFromHub()
}
func (im *DockerImage) pullFromRegistry() error {
	fmt.Println("Pull image from Registry")

	if err := im.isReachable(); err != nil {
		return err
	}

	log.Printf("GET manifest: %s", im.ManifestURI())
	response, err := http.Get(im.ManifestURI())
	if err != nil {
		return err
	}
	defer response.Body.Close()

	return im.parseManifest(response)
}

func (im *DockerImage) pullFromHub() error {
	fmt.Println("Pull image from Hub")
	response, err := http.Get(im.AuthURI())

	if err != nil {
		return err
	}
	defer response.Body.Close()

	body, err := ioutil.ReadAll(response.Body)

	var tok token
	err = json.Unmarshal(body, &tok)

	client := &http.Client{}

	im.Registry = "https://registry-1.docker.io"

	request, _ := http.NewRequest("GET", im.ManifestURI(), nil)

	request.Header.Add("Authorization", "Bearer "+tok.Token)

	resp, err := client.Do(request)

	if err != nil {
		return err
	}

	return im.parseManifest(resp)
}

func (manifestObject *DockerManifest) uniqueLayers() {
	encountered := map[Layer]bool{}
	result := []Layer{}

	for index := range manifestObject.FsLayers {
		if encountered[manifestObject.FsLayers[index]] != true {
			encountered[manifestObject.FsLayers[index]] = true
			result = append(result, manifestObject.FsLayers[index])
		}
	}
	manifestObject.FsLayers = result
}<|MERGE_RESOLUTION|>--- conflicted
+++ resolved
@@ -4,13 +4,13 @@
 	"encoding/json"
 	"errors"
 	"fmt"
+	"html/template"
 	"io/ioutil"
 	"log"
 	"net/http"
 	"os"
 	"regexp"
 	"strings"
-	"text/template"
 
 	"github.com/jgsqware/hyperclair/clair"
 	"github.com/jgsqware/hyperclair/utils"
@@ -171,7 +171,6 @@
 
 func (im *DockerImage) pushFromRegistry() error {
 	clair.Config()
-<<<<<<< HEAD
 	layerCount := len(im.Manifest.FsLayers)
 
 	parentID := ""
@@ -210,38 +209,10 @@
 			}
 		}
 	}
-=======
-	fmt.Println("Pushing Layer: ", im.Manifest.FsLayers[len(im.Manifest.FsLayers)-1].BlobSum)
-	payload := clair.Layer{ID: im.Manifest.FsLayers[len(im.Manifest.FsLayers)-1].BlobSum, Path: "http://registry:5000/v2/jgsqware/ubuntu-git/blobs/" + im.Manifest.FsLayers[len(im.Manifest.FsLayers)-1].BlobSum, ParentID: ""}
-	clair.AddLayer(payload)
-	// jsonPayload, err := json.Marshal(payload)
-	// if err != nil {
-	// 	return err
-	// }
-	//
-	// request, err := http.NewRequest("POST", "http://localhost:6060/v1/layers", bytes.NewBuffer(jsonPayload))
-	// if err != nil {
-	// 	return err
-	// }
-	// request.Header.Set("Content-Type", "application/json")
-	//
-	// client := &http.Client{}
-	// response, err := client.Do(request)
-	// if err != nil {
-	// 	return err
-	// }
-	// defer response.Body.Close()
-	//
-	// if response.StatusCode != 201 {
-	// 	body, _ := ioutil.ReadAll(response.Body)
-	// 	return fmt.Errorf("Got response %d with message %s", response.StatusCode, string(body))
-	// }
->>>>>>> 2d69b8ee
-
-	return nil
-}
-
-<<<<<<< HEAD
+
+	return nil
+}
+
 type Person struct {
 	FirstName string
 	LastName  string
@@ -256,8 +227,6 @@
 	}
 }
 
-=======
->>>>>>> 2d69b8ee
 func (im *DockerImage) Pull() error {
 	if im.Registry != "" {
 		return im.pullFromRegistry()
